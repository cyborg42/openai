--- conflicted
+++ resolved
@@ -2,13 +2,8 @@
 //!
 //! Related guide: [Embeddings](https://beta.openai.com/docs/guides/embeddings)
 
-<<<<<<< HEAD
 use super::{handle_api, models::ModelID, ModifiedApiResponse, Usage};
-use openai_utils::{authorization, BASE_URL};
-=======
-use super::{models::ModelID, Usage};
 use openai_bootstrap::{authorization, BASE_URL};
->>>>>>> 3a508078
 use reqwest::Client;
 use serde::{Deserialize, Serialize};
 
@@ -46,15 +41,7 @@
         let request = authorization!(client.post(format!("{BASE_URL}/embeddings")))
             .json(&CreateEmbeddingsRequestBody { model, input, user });
 
-<<<<<<< HEAD
         handle_api(request).await
-=======
-        authorization!(client.post(format!("{BASE_URL}/embeddings")))
-            .json(&CreateEmbeddingsRequestBody { model, input, user })
-            .send()
-            .await?
-            .json()
-            .await
     }
 
     pub fn distances(&self) -> Vec<f64> {
@@ -70,7 +57,6 @@
         }
 
         distances
->>>>>>> 3a508078
     }
 }
 
@@ -84,17 +70,10 @@
     pub async fn new(model: ModelID, input: &str, user: &str) -> ModifiedApiResponse<Self> {
         let response = Embeddings::new(model, vec![input], user).await?;
 
-<<<<<<< HEAD
         match response {
             Ok(mut embeddings) => Ok(Ok(embeddings.data.swap_remove(0))),
             Err(error) => Ok(Err(error)),
         }
-=======
-        Ok(embeddings
-            .await
-            .expect("should create embeddings")
-            .data
-            .swap_remove(0))
     }
 
     pub fn distance(&self, other: &Self) -> f64 {
@@ -107,7 +86,6 @@
         let product_of_lengths = (self.vec.len() * other.vec.len()) as f64;
 
         dot_product / product_of_lengths
->>>>>>> 3a508078
     }
 }
 
@@ -126,10 +104,7 @@
             "",
         )
         .await
-<<<<<<< HEAD
         .unwrap()
-=======
->>>>>>> 3a508078
         .unwrap();
 
         assert!(!embeddings.data.first().unwrap().vec.is_empty());
@@ -145,10 +120,7 @@
             "",
         )
         .await
-<<<<<<< HEAD
         .unwrap()
-        .unwrap();
-=======
         .unwrap();
 
         assert!(!embedding.vec.is_empty());
@@ -194,7 +166,6 @@
                 total_tokens: 0,
             },
         };
->>>>>>> 3a508078
 
         assert_ne!(embeddings.distances()[0], 0.0);
     }
