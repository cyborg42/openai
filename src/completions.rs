--- conflicted
+++ resolved
@@ -2,14 +2,10 @@
 //! and can also return the probabilities of alternative tokens at each position.
 
 use super::{handle_api, models::ModelID, ModifiedApiResponse, Usage};
-use openai_utils::{authorization, BASE_URL};
+use openai_bootstrap::{ BASE_URL, authorization };
 use reqwest::Client;
-<<<<<<< HEAD
 use serde::{Deserialize, Serialize};
 use std::collections::HashMap;
-=======
-use openai_bootstrap::{ BASE_URL, authorization };
->>>>>>> 3a508078
 
 #[derive(Deserialize)]
 pub struct Completion {
@@ -169,13 +165,9 @@
         .unwrap()
         .unwrap();
 
-<<<<<<< HEAD
         assert_eq!(
             completion.choices.first().unwrap().text,
             "\n\nThis is indeed a test"
         );
-=======
-        assert_eq!(completion.choices.first().unwrap().text, "\n\nThis is indeed a test");
->>>>>>> 3a508078
     }
 }